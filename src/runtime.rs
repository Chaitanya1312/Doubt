#![allow(clippy::identity_op)]
#![allow(dead_code)]
#![allow(non_snake_case)]

use std::collections::{hash_map, HashMap};

// Constants
// ---------

const U64_PER_KB: u64 = 0x80;
const U64_PER_MB: u64 = 0x20000;
const U64_PER_GB: u64 = 0x8000000;

pub const MAX_ARITY: u64 = 16;
pub const MEM_SPACE: u64 = U64_PER_GB;

pub const SEEN_SIZE: usize = 4194304; // uses 32 MB, covers heaps up to 2 GB

pub const VAL: u64 = 1;
pub const EXT: u64 = 0x100000000;
pub const ARI: u64 = 0x100000000000000;
pub const TAG: u64 = 0x1000000000000000;

pub const DP0: u64 = 0x0;
pub const DP1: u64 = 0x1;
pub const VAR: u64 = 0x2;
pub const ARG: u64 = 0x3;
pub const ERA: u64 = 0x4;
pub const LAM: u64 = 0x5;
pub const APP: u64 = 0x6;
pub const PAR: u64 = 0x7;
pub const CTR: u64 = 0x8;
pub const CAL: u64 = 0x9;
pub const OP2: u64 = 0xA;
pub const U32: u64 = 0xB;
pub const F32: u64 = 0xC;
pub const OUT: u64 = 0xE;
pub const NIL: u64 = 0xF;

pub const ADD: u64 = 0x0;
pub const SUB: u64 = 0x1;
pub const MUL: u64 = 0x2;
pub const DIV: u64 = 0x3;
pub const MOD: u64 = 0x4;
pub const AND: u64 = 0x5;
pub const OR: u64 = 0x6;
pub const XOR: u64 = 0x7;
pub const SHL: u64 = 0x8;
pub const SHR: u64 = 0x9;
pub const LTN: u64 = 0xA;
pub const LTE: u64 = 0xB;
pub const EQL: u64 = 0xC;
pub const GTE: u64 = 0xD;
pub const GTN: u64 = 0xE;
pub const NEQ: u64 = 0xF;

// Types
// -----

pub type Lnk = u64;

pub type Rewriter = Box<dyn Fn(&mut Worker, u64, Lnk) -> bool>;

pub struct Function {
  pub arity: u64,
  pub stricts: Vec<u64>,
  pub rewriter: Rewriter,
}

pub struct Worker {
  pub node: Vec<Lnk>,
  pub size: u64,
  pub free: Vec<Vec<u64>>,
  pub cost: u64,
}

pub fn new_worker() -> Worker {
  Worker { node: vec![0; 6 * 0x8000000], size: 0, free: vec![vec![]; 16], cost: 0 }
}

// Globals
// -------

static mut SEEN_DATA: [u64; SEEN_SIZE] = [0; SEEN_SIZE];

// Constructors
// ------------

pub fn Var(pos: u64) -> Lnk {
  (VAR * TAG) | pos
}

pub fn Dp0(col: u64, pos: u64) -> Lnk {
  (DP0 * TAG) | (col * EXT) | pos
}

pub fn Dp1(col: u64, pos: u64) -> Lnk {
  (DP1 * TAG) | (col * EXT) | pos
}

pub fn Arg(pos: u64) -> Lnk {
  (ARG * TAG) | pos
}

pub fn Era() -> Lnk {
  ERA * TAG
}

pub fn Lam(pos: u64) -> Lnk {
  (LAM * TAG) | pos
}

pub fn App(pos: u64) -> Lnk {
  (APP * TAG) | pos
}

pub fn Par(col: u64, pos: u64) -> Lnk {
  (PAR * TAG) | (col * EXT) | pos
}

pub fn Op2(ope: u64, pos: u64) -> Lnk {
  (OP2 * TAG) | (ope * EXT) | pos
}

pub fn U_32(val: u64) -> Lnk {
  (U32 * TAG) | val
}

pub fn Nil() -> Lnk {
  NIL * TAG
}

pub fn Ctr(ari: u64, fun: u64, pos: u64) -> Lnk {
  (CTR * TAG) | (ari * ARI) | (fun * EXT) | pos
}

pub fn Cal(ari: u64, fun: u64, pos: u64) -> Lnk {
  (CAL * TAG) | (ari * ARI) | (fun * EXT) | pos
}

pub fn Out(arg: u64, fld: u64) -> Lnk {
  (OUT * TAG) | (arg << 8) | fld
}

// Getters
// -------

pub fn get_tag(lnk: Lnk) -> u64 {
  lnk / TAG
}

pub fn get_ext(lnk: Lnk) -> u64 {
  (lnk / EXT) & 0xFFFFFF
}

pub fn get_val(lnk: Lnk) -> u64 {
  lnk & 0xFFFFFFFF
}

pub fn get_ari(lnk: Lnk) -> u64 {
  (lnk / ARI) & 0xF
}

pub fn get_loc(lnk: Lnk, arg: u64) -> u64 {
  get_val(lnk) + arg
}

// Memory
// ------

pub fn ask_lnk(mem: &Worker, loc: u64) -> Lnk {
  unsafe {
    return *mem.node.get_unchecked(loc as usize);
  }
  //return mem.node[loc as usize];
}

pub fn ask_arg(mem: &Worker, term: Lnk, arg: u64) -> Lnk {
  ask_lnk(mem, get_loc(term, arg))
}

pub fn link(mem: &mut Worker, loc: u64, lnk: Lnk) -> Lnk {
  unsafe {
    // mem.node[loc as usize] = lnk;
    *mem.node.get_unchecked_mut(loc as usize) = lnk;
    if get_tag(lnk) <= VAR {
      // let pos = get_loc(lnk, if get_tag(lnk) == DP1 { 1 } else { 0 });
      let pos = get_loc(lnk, get_tag(lnk) & 0x01);
      // mem.node[pos as usize] = Arg(loc);
      *mem.node.get_unchecked_mut(pos as usize) = Arg(loc);
    }
  }
  lnk
}

pub fn alloc(mem: &mut Worker, size: u64) -> u64 {
  if size == 0 {
    0
  } else {
    if let Some(reuse) = mem.free[size as usize].pop() {
      return reuse;
    }
    let loc = mem.size;
    mem.size += size;
    loc
  }
}

pub fn clear(mem: &mut Worker, loc: u64, size: u64) {
  mem.free[size as usize].push(loc);
}

pub fn collect(mem: &mut Worker, term: Lnk) {
  match get_tag(term) {
    DP0 => {
      link(mem, get_loc(term, 0), Era());
      //r_educe(mem, get_loc(ask_arg(mem,term,1),0));
    }
    DP1 => {
      link(mem, get_loc(term, 1), Era());
      //r_educe(mem, get_loc(ask_arg(mem,term,0),0));
    }
    VAR => {
      link(mem, get_loc(term, 0), Era());
    }
    LAM => {
      if get_tag(ask_arg(mem, term, 0)) != ERA {
        link(mem, get_loc(ask_arg(mem, term, 0), 0), Era());
      }
      collect(mem, ask_arg(mem, term, 1));
      clear(mem, get_loc(term, 0), 2);
    }
    APP => {
      collect(mem, ask_arg(mem, term, 0));
      collect(mem, ask_arg(mem, term, 1));
      clear(mem, get_loc(term, 0), 2);
    }
    PAR => {
      collect(mem, ask_arg(mem, term, 0));
      collect(mem, ask_arg(mem, term, 1));
      clear(mem, get_loc(term, 0), 2);
    }
    OP2 => {
      collect(mem, ask_arg(mem, term, 0));
      collect(mem, ask_arg(mem, term, 1));
    }
    U32 => {}
    CTR | CAL => {
      let arity = get_ari(term);
      for i in 0..arity {
        collect(mem, ask_arg(mem, term, i));
      }
      clear(mem, get_loc(term, 0), arity);
    }
    _ => {}
  }
}

pub fn inc_cost(mem: &mut Worker) {
  mem.cost += 1;
}

// Reduction
// ---------

pub fn subst(mem: &mut Worker, lnk: Lnk, val: Lnk) {
  if get_tag(lnk) != ERA {
    link(mem, get_loc(lnk, 0), val);
  } else {
    collect(mem, val);
  }
}

pub fn cal_par(mem: &mut Worker, host: u64, term: Lnk, argn: Lnk, n: u64) -> Lnk {
  inc_cost(mem);
  let arit = get_ari(term);
  let func = get_ext(term);
  let fun0 = get_loc(term, 0);
  let fun1 = alloc(mem, arit);
  let par0 = get_loc(argn, 0);
  for i in 0..arit {
    if i != n {
      let leti = alloc(mem, 3);
      let argi = ask_arg(mem, term, i);
      link(mem, fun0 + i, Dp0(get_ext(argn), leti));
      link(mem, fun1 + i, Dp1(get_ext(argn), leti));
      link(mem, leti + 2, argi);
    } else {
      link(mem, fun0 + i, ask_arg(mem, argn, 0));
      link(mem, fun1 + i, ask_arg(mem, argn, 1));
    }
  }
  link(mem, par0 + 0, Cal(arit, func, fun0));
  link(mem, par0 + 1, Cal(arit, func, fun1));
  let done = Par(get_ext(argn), par0);
  link(mem, host, done);
  done
}

pub fn reduce(
  mem: &mut Worker,
  funcs: &[Option<Function>],
  root: u64,
  _opt_id_to_name: Option<&HashMap<u64, String>>,
  debug: bool,
) -> Lnk {
  let mut stack: Vec<u64> = Vec::new();

  let mut init = 1;
  let mut host = root;

  loop {
    let term = ask_lnk(mem, host);
<<<<<<< HEAD

    if debug {
      println!("------------------------");
      println!("{}", show_term(mem, ask_lnk(mem, root), _opt_id_to_name, term));
    }
=======
    //println!("reduce {}", show_lnk(term));
    //println!("------ {}", show_term(mem, ask_lnk(mem, root), _opt_id_to_name));
    //for i in 0 .. 256 {
    //println!("- {:x} {}", i, show_lnk(mem.node[i]));
    //}
    //println!("memory {}", show_mem(mem));
>>>>>>> c87d33d4

    if init == 1 {
      match get_tag(term) {
        APP => {
          stack.push(host);
          init = 1;
          host = get_loc(term, 0);
          continue;
        }
        DP0 | DP1 => {
          stack.push(host);
          host = get_loc(term, 2);
          continue;
        }
        OP2 => {
          stack.push(host);
          stack.push(get_loc(term, 1) | 0x80000000);
          host = get_loc(term, 0);
          continue;
        }
        CAL => {
          let fun = get_ext(term);
          let ari = get_ari(term);
          if let Some(f) = &funcs[fun as usize] {
            let len = f.stricts.len() as u64;
            if ari == f.arity {
              if len == 0 {
                init = 0;
              } else {
                stack.push(host);
                for (i, strict) in f.stricts.iter().enumerate() {
                  if i < f.stricts.len() - 1 {
                    stack.push(get_loc(term, *strict) | 0x80000000);
                  } else {
                    host = get_loc(term, *strict);
                  }
                }
              }
              continue;
            }
          }
        }
        _ => {}
      }
    } else {
      match get_tag(term) {
        APP => {
          let arg0 = ask_arg(mem, term, 0);
          if get_tag(arg0) == LAM {
            //println!("app-lam");
            inc_cost(mem);
            subst(mem, ask_arg(mem, arg0, 0), ask_arg(mem, term, 1));
            let _done = link(mem, host, ask_arg(mem, arg0, 1));
            clear(mem, get_loc(term, 0), 2);
            clear(mem, get_loc(arg0, 0), 2);
            init = 1;
            continue;
          }
          if get_tag(arg0) == PAR {
            //println!("app-sup");
            inc_cost(mem);
            let app0 = get_loc(term, 0);
            let app1 = get_loc(arg0, 0);
            let let0 = alloc(mem, 3);
            let par0 = alloc(mem, 2);
            link(mem, let0 + 2, ask_arg(mem, term, 1));
            link(mem, app0 + 1, Dp0(get_ext(arg0), let0));
            link(mem, app0 + 0, ask_arg(mem, arg0, 0));
            link(mem, app1 + 0, ask_arg(mem, arg0, 1));
            link(mem, app1 + 1, Dp1(get_ext(arg0), let0));
            link(mem, par0 + 0, App(app0));
            link(mem, par0 + 1, App(app1));
            let done = Par(get_ext(arg0), par0);
            link(mem, host, done);
          }
        }
        DP0 | DP1 => {
          let arg0 = ask_arg(mem, term, 2);
          //let argK = ask_arg(mem, term, if get_tag(term) == DP0 { 1 } else { 0 });
          //if get_tag(argK) == ERA {
            //let done = arg0;
            //link(mem, host, done);
            //init = 1;
            //continue;
          //}
          if get_tag(arg0) == LAM {
            //println!("dup-lam");
            inc_cost(mem);
            let let0 = get_loc(term, 0);
            let par0 = get_loc(arg0, 0);
            let lam0 = alloc(mem, 2);
            let lam1 = alloc(mem, 2);
            link(mem, let0 + 2, ask_arg(mem, arg0, 1));
            link(mem, par0 + 1, Var(lam1));
            let arg0_arg_0 = ask_arg(mem, arg0, 0);
            link(mem, par0 + 0, Var(lam0));
            subst(mem, arg0_arg_0, Par(get_ext(term), par0));
            let term_arg_0 = ask_arg(mem, term, 0);
            link(mem, lam0 + 1, Dp0(get_ext(term), let0));
            subst(mem, term_arg_0, Lam(lam0));
            let term_arg_1 = ask_arg(mem, term, 1);
            link(mem, lam1 + 1, Dp1(get_ext(term), let0));
            subst(mem, term_arg_1, Lam(lam1));
            let done = Lam(if get_tag(term) == DP0 { lam0 } else { lam1 });
            link(mem, host, done);
            init = 1;
            continue;
          } else if get_tag(arg0) == PAR {
            //println!("dup-sup");
            if get_ext(term) == get_ext(arg0) {
              inc_cost(mem);
              subst(mem, ask_arg(mem, term, 0), ask_arg(mem, arg0, 0));
              subst(mem, ask_arg(mem, term, 1), ask_arg(mem, arg0, 1));
              let _done =
                link(mem, host, ask_arg(mem, arg0, if get_tag(term) == DP0 { 0 } else { 1 }));
              clear(mem, get_loc(term, 0), 3);
              clear(mem, get_loc(arg0, 0), 2);
              init = 1;
              continue;
            } else {
              inc_cost(mem);
              let par0 = alloc(mem, 2);
              let let0 = get_loc(term, 0);
              let par1 = get_loc(arg0, 0);
              let let1 = alloc(mem, 3);
              link(mem, let0 + 2, ask_arg(mem, arg0, 0));
              link(mem, let1 + 2, ask_arg(mem, arg0, 1));
              let term_arg_0 = ask_arg(mem, term, 0);
              let term_arg_1 = ask_arg(mem, term, 1);
              link(mem, par1 + 0, Dp1(get_ext(term), let0));
              link(mem, par1 + 1, Dp1(get_ext(term), let1));
              link(mem, par0 + 0, Dp0(get_ext(term), let0));
              link(mem, par0 + 1, Dp0(get_ext(term), let1));
              subst(mem, term_arg_0, Par(get_ext(arg0), par0));
              subst(mem, term_arg_1, Par(get_ext(arg0), par1));
              let done = Par(get_ext(arg0), if get_tag(term) == DP0 { par0 } else { par1 });
              link(mem, host, done);
            }
          } else if get_tag(arg0) == U32 {
            //println!("dup-u32");
            inc_cost(mem);
            subst(mem, ask_arg(mem, term, 0), arg0);
            subst(mem, ask_arg(mem, term, 1), arg0);
            let _done = arg0;
            link(mem, host, arg0);
          } else if get_tag(arg0) == CTR {
            //println!("dup-ctr");
            inc_cost(mem);
            let func = get_ext(arg0);
            let arit = get_ari(arg0);
            if arit == 0 {
              subst(mem, ask_arg(mem, term, 0), Ctr(0, func, 0));
              subst(mem, ask_arg(mem, term, 1), Ctr(0, func, 0));
              clear(mem, get_loc(term, 0), 3);
              let _done = link(mem, host, Ctr(0, func, 0));
            } else {
              let ctr0 = get_loc(arg0, 0);
              let ctr1 = alloc(mem, arit);
              for i in 0..arit - 1 {
                let leti = alloc(mem, 3);
                link(mem, leti + 2, ask_arg(mem, arg0, i));
                link(mem, ctr0 + i, Dp0(get_ext(term), leti));
                link(mem, ctr1 + i, Dp1(get_ext(term), leti));
              }
              let leti = get_loc(term, 0);
              link(mem, leti + 2, ask_arg(mem, arg0, arit - 1));
              let term_arg_0 = ask_arg(mem, term, 0);
              link(mem, ctr0 + arit - 1, Dp0(get_ext(term), leti));
              subst(mem, term_arg_0, Ctr(arit, func, ctr0));
              let term_arg_1 = ask_arg(mem, term, 1);
              link(mem, ctr1 + arit - 1, Dp1(get_ext(term), leti));
              subst(mem, term_arg_1, Ctr(arit, func, ctr1));
              let done = Ctr(arit, func, if get_tag(term) == DP0 { ctr0 } else { ctr1 });
              link(mem, host, done);
            }
          }
        }
        OP2 => {
          let arg0 = ask_arg(mem, term, 0);
          let arg1 = ask_arg(mem, term, 1);
          if get_tag(arg0) == U32 && get_tag(arg1) == U32 {
            //println!("op2-u32");
            inc_cost(mem);
            let a = get_val(arg0);
            let b = get_val(arg1);
            let c = match get_ext(term) {
              ADD => (a + b) & 0xFFFFFFFF,
              SUB => (a - b) & 0xFFFFFFFF,
              MUL => (a * b) & 0xFFFFFFFF,
              DIV => (a / b) & 0xFFFFFFFF,
              MOD => (a % b) & 0xFFFFFFFF,
              AND => (a & b) & 0xFFFFFFFF,
              OR => (a | b) & 0xFFFFFFFF,
              XOR => (a ^ b) & 0xFFFFFFFF,
              SHL => (a << b) & 0xFFFFFFFF,
              SHR => (a >> b) & 0xFFFFFFFF,
              LTN => {
                if a < b {
                  1
                } else {
                  0
                }
              }
              LTE => {
                if a <= b {
                  1
                } else {
                  0
                }
              }
              EQL => {
                if a == b {
                  1
                } else {
                  0
                }
              }
              GTE => {
                if a >= b {
                  1
                } else {
                  0
                }
              }
              GTN => {
                if a > b {
                  1
                } else {
                  0
                }
              }
              NEQ => {
                if a != b {
                  1
                } else {
                  0
                }
              }
              _ => 0,
            };
            let done = U_32(c);
            clear(mem, get_loc(term, 0), 2);
            link(mem, host, done);
          } else if get_tag(arg0) == PAR {
            //println!("op2-sup-0");
            inc_cost(mem);
            let op20 = get_loc(term, 0);
            let op21 = get_loc(arg0, 0);
            let let0 = alloc(mem, 3);
            let par0 = alloc(mem, 2);
            link(mem, let0 + 2, arg1);
            link(mem, op20 + 1, Dp0(get_ext(arg0), let0));
            link(mem, op20 + 0, ask_arg(mem, arg0, 0));
            link(mem, op21 + 0, ask_arg(mem, arg0, 1));
            link(mem, op21 + 1, Dp1(get_ext(arg0), let0));
            link(mem, par0 + 0, Op2(get_ext(term), op20));
            link(mem, par0 + 1, Op2(get_ext(term), op21));
            let done = Par(get_ext(arg0), par0);
            link(mem, host, done);
          } else if get_tag(arg1) == PAR {
            //println!("op2-sup-1");
            inc_cost(mem);
            let op20 = get_loc(term, 0);
            let op21 = get_loc(arg1, 0);
            let let0 = alloc(mem, 3);
            let par0 = alloc(mem, 2);
            link(mem, let0 + 2, arg0);
            link(mem, op20 + 0, Dp0(get_ext(arg1), let0));
            link(mem, op20 + 1, ask_arg(mem, arg1, 0));
            link(mem, op21 + 1, ask_arg(mem, arg1, 1));
            link(mem, op21 + 0, Dp1(get_ext(arg1), let0));
            link(mem, par0 + 0, Op2(get_ext(term), op20));
            link(mem, par0 + 1, Op2(get_ext(term), op21));
            let done = Par(get_ext(arg1), par0);
            link(mem, host, done);
          }
        }
        CAL => {
          let fun = get_ext(term);
          let _ari = get_ari(term);
          if let Some(f) = &funcs[fun as usize] {
            if (f.rewriter)(mem, host, term) {
              //println!("cal-fun");
              init = 1;
              continue;
            }
          }
        }
        _ => {}
      }
    }

    if let Some(item) = stack.pop() {
      init = item >> 31;
      host = item & 0x7FFFFFFF;
      continue;
    }

    break;
  }

  ask_lnk(mem, root)
}

pub fn set_bit(bits: &mut [u64], bit: u64) {
  bits[bit as usize >> 6] |= 1 << (bit & 0x3f);
}

pub fn get_bit(bits: &[u64], bit: u64) -> bool {
  (((bits[bit as usize >> 6] >> (bit & 0x3f)) as u8) & 1) == 1
}

pub fn normal_go(
  mem: &mut Worker,
  funcs: &[Option<Function>],
  host: u64,
  seen: &mut [u64],
  opt_id_to_name: Option<&HashMap<u64, String>>,
  debug: bool,
) -> Lnk {
  let term = ask_lnk(mem, host);
  if get_bit(seen, host) {
    term
  } else {
    let term = reduce(mem, funcs, host, opt_id_to_name, debug);
    set_bit(seen, host);
    let mut rec_locs = Vec::with_capacity(16);
    match get_tag(term) {
      LAM => {
        rec_locs.push(get_loc(term, 1));
      }
      APP => {
        rec_locs.push(get_loc(term, 0));
        rec_locs.push(get_loc(term, 1));
      }
      PAR => {
        rec_locs.push(get_loc(term, 0));
        rec_locs.push(get_loc(term, 1));
      }
      DP0 => {
        rec_locs.push(get_loc(term, 2));
      }
      DP1 => {
        rec_locs.push(get_loc(term, 2));
      }
      CTR | CAL => {
        let arity = get_ari(term);
        for i in 0..arity {
          rec_locs.push(get_loc(term, i));
        }
      }
      _ => {}
    }
    for loc in rec_locs {
      let lnk: Lnk = normal_go(mem, funcs, loc, seen, opt_id_to_name, debug);
      link(mem, loc, lnk);
    }
    term
  }
}

pub fn normal(
  mem: &mut Worker,
  host: u64,
  funcs: &[Option<Function>],
  opt_id_to_name: Option<&HashMap<u64, String>>,
  debug: bool,
) -> Lnk {
  let mut seen = vec![0; 4194304];
  normal_go(mem, funcs, host, &mut seen, opt_id_to_name, debug)
}

// Debug
// -----

pub fn show_lnk(x: Lnk) -> String {
  if x == 0 {
    String::from("~")
  } else {
    let tag = get_tag(x);
    let ext = get_ext(x);
    let val = get_val(x);
    let ari = match tag {
      CTR => format!("{}", get_ari(x)),
      CAL => format!("{}", get_ari(x)),
      _ => String::new(),
    };
    let tgs = match tag {
      DP0 => "DP0",
      DP1 => "DP1",
      VAR => "VAR",
      ARG => "ARG",
      ERA => "ERA",
      LAM => "LAM",
      APP => "APP",
      PAR => "PAR",
      CTR => "CTR",
      CAL => "CAL",
      OP2 => "OP2",
      U32 => "U32",
      F32 => "F32",
      OUT => "OUT",
      NIL => "NIL",
      _ => "???",
    };
    format!("{}{}:{:x}:{:x}", tgs, ari, ext, val)
  }
}

pub fn show_mem(worker: &Worker) -> String {
  let mut s: String = String::new();
  for i in 0..48 {
    // pushes to the string
    s.push_str(&format!("{:x} | ", i));
    s.push_str(&show_lnk(worker.node[i]));
    s.push('\n');
  }
  s
}

pub fn show_term(mem: &Worker, term: Lnk, opt_id_to_name: Option<&HashMap<u64, String>>, focus: u64) -> String {
  let mut lets: HashMap<u64, u64> = HashMap::new();
  let mut kinds: HashMap<u64, u64> = HashMap::new();
  let mut names: HashMap<u64, String> = HashMap::new();
  let mut count: u64 = 0;
  fn find_lets(
    mem: &Worker,
    term: Lnk,
    lets: &mut HashMap<u64, u64>,
    kinds: &mut HashMap<u64, u64>,
    names: &mut HashMap<u64, String>,
    count: &mut u64,
  ) {
    match get_tag(term) {
      LAM => {
        names.insert(get_loc(term, 0), format!("{}", count));
        *count += 1;
        find_lets(mem, ask_arg(mem, term, 1), lets, kinds, names, count);
      }
      APP => {
        find_lets(mem, ask_arg(mem, term, 0), lets, kinds, names, count);
        find_lets(mem, ask_arg(mem, term, 1), lets, kinds, names, count);
      }
      PAR => {
        find_lets(mem, ask_arg(mem, term, 0), lets, kinds, names, count);
        find_lets(mem, ask_arg(mem, term, 1), lets, kinds, names, count);
      }
      DP0 => {
        if let hash_map::Entry::Vacant(e) = lets.entry(get_loc(term, 0)) {
          names.insert(get_loc(term, 0), format!("{}", count));
          *count += 1;
          kinds.insert(get_loc(term, 0), get_ext(term));
          e.insert(get_loc(term, 0));
          find_lets(mem, ask_arg(mem, term, 2), lets, kinds, names, count);
        }
      }
      DP1 => {
        if let hash_map::Entry::Vacant(e) = lets.entry(get_loc(term, 0)) {
          names.insert(get_loc(term, 0), format!("{}", count));
          *count += 1;
          kinds.insert(get_loc(term, 0), get_ext(term));
          e.insert(get_loc(term, 0));
          find_lets(mem, ask_arg(mem, term, 2), lets, kinds, names, count);
        }
      }
      OP2 => {
        find_lets(mem, ask_arg(mem, term, 0), lets, kinds, names, count);
        find_lets(mem, ask_arg(mem, term, 1), lets, kinds, names, count);
      }
      CTR | CAL => {
        let arity = get_ari(term);
        for i in 0..arity {
          find_lets(mem, ask_arg(mem, term, i), lets, kinds, names, count);
        }
      }
      _ => {}
    }
  }
  fn go(
    mem: &Worker,
    term: Lnk,
    names: &HashMap<u64, String>,
    opt_id_to_name: Option<&HashMap<u64, String>>,
    focus: u64,
  ) -> String {
    let done = match get_tag(term) {
      DP0 => {
        format!("a{}", names.get(&get_loc(term, 0)).unwrap_or(&String::from("?")))
      }
      DP1 => {
        format!("b{}", names.get(&get_loc(term, 0)).unwrap_or(&String::from("?")))
      }
      VAR => {
        format!("x{}", names.get(&get_loc(term, 0)).unwrap_or(&String::from("?")))
      }
      LAM => {
        let name = format!("x{}", names.get(&get_loc(term, 0)).unwrap_or(&String::from("?")));
        format!("λ{} {}", name, go(mem, ask_arg(mem, term, 1), names, opt_id_to_name, focus))
      }
      APP => {
        let func = go(mem, ask_arg(mem, term, 0), names, opt_id_to_name, focus);
        let argm = go(mem, ask_arg(mem, term, 1), names, opt_id_to_name, focus);
        format!("({} {})", func, argm)
      }
      PAR => {
        //let kind = get_ext(term);
        let func = go(mem, ask_arg(mem, term, 0), names, opt_id_to_name, focus);
        let argm = go(mem, ask_arg(mem, term, 1), names, opt_id_to_name, focus);
        format!("{{{} {}}}", func, argm)
      }
      OP2 => {
        let oper = get_ext(term);
        let val0 = go(mem, ask_arg(mem, term, 0), names, opt_id_to_name, focus);
        let val1 = go(mem, ask_arg(mem, term, 1), names, opt_id_to_name, focus);
        let symb = match oper {
          0x00 => "+",
          0x01 => "-",
          0x02 => "*",
          0x03 => "/",
          0x04 => "%",
          0x05 => "&",
          0x06 => "|",
          0x07 => "^",
          0x08 => "<<",
          0x09 => ">>",
          0x10 => "<",
          0x11 => "<=",
          0x12 => "=",
          0x13 => ">=",
          0x14 => ">",
          0x15 => "!=",
          _ => "?",
        };
        format!("({} {} {})", symb, val0, val1)
      }
      U32 => {
        format!("{}", get_val(term))
      }
      CTR | CAL => {
        let func = get_ext(term);
        let arit = get_ari(term);
        let args: Vec<String> =
          (0..arit).map(|i| go(mem, ask_arg(mem, term, i), names, opt_id_to_name, focus)).collect();
        let name = if let Some(id_to_name) = opt_id_to_name {
          id_to_name.get(&func).unwrap_or(&String::from("?")).clone()
        } else {
          format!(
            "{}{}",
            if get_tag(term) < CAL { String::from("C") } else { String::from("F") },
            func
          )
        };
        format!("({}{})", name, args.iter().map(|x| format!(" {}", x)).collect::<String>())
      }
      _ => String::from("?"),
    };
    if term == focus {
      return format!("${}", done);
    } else {
      return done;
    };
  }
  find_lets(mem, term, &mut lets, &mut kinds, &mut names, &mut count);
  let mut text = go(mem, term, &names, opt_id_to_name, focus);
  for (_key, pos) in lets {
    // todo: reverse
    let what = String::from("?");
    //let kind = kinds.get(&key).unwrap_or(&0);
    let name = names.get(&pos).unwrap_or(&what);
    let nam0 = if ask_lnk(mem, pos + 0) == Era() { String::from("*") } else { format!("a{}", name) };
    let nam1 = if ask_lnk(mem, pos + 1) == Era() { String::from("*") } else { format!("b{}", name) };
    text.push_str(&format!(
      "\ndup {} {} = {};",
      //kind,
      nam0,
      nam1,
      go(mem, ask_lnk(mem, pos + 2), &names, opt_id_to_name, focus)
    ));
  }
  text
}<|MERGE_RESOLUTION|>--- conflicted
+++ resolved
@@ -311,20 +311,11 @@
 
   loop {
     let term = ask_lnk(mem, host);
-<<<<<<< HEAD
 
     if debug {
       println!("------------------------");
       println!("{}", show_term(mem, ask_lnk(mem, root), _opt_id_to_name, term));
     }
-=======
-    //println!("reduce {}", show_lnk(term));
-    //println!("------ {}", show_term(mem, ask_lnk(mem, root), _opt_id_to_name));
-    //for i in 0 .. 256 {
-    //println!("- {:x} {}", i, show_lnk(mem.node[i]));
-    //}
-    //println!("memory {}", show_mem(mem));
->>>>>>> c87d33d4
 
     if init == 1 {
       match get_tag(term) {
